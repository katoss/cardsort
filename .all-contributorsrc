--- conflicted
+++ resolved
@@ -21,16 +21,7 @@
         "research"
       ]
     },
-    {
-<<<<<<< HEAD
-      "login": "Batalex",
-      "name": "Alex Batisse",
-      "avatar_url": "https://avatars.githubusercontent.com/u/11004857?v=4",
-      "profile": "http://batalex.github.io",
-      "contributions": [
-        "review",
-        "ideas"
-=======
+    {      
       "login": "gedankenstuecke",
       "name": "Bastian Greshake Tzovaras",
       "avatar_url": "https://avatars.githubusercontent.com/u/674899?v=4",
@@ -40,7 +31,16 @@
         "code",
         "ideas",
         "mentoring"
->>>>>>> 6f226cf0
+      ]
+    },
+    {
+      "login": "Batalex",
+      "name": "Alex Batisse",
+      "avatar_url": "https://avatars.githubusercontent.com/u/11004857?v=4",
+      "profile": "http://batalex.github.io",
+      "contributions": [
+        "review",
+        "ideas"
       ]
     }
   ],
